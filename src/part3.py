import pandas as pd
import matplotlib.pyplot as plt
<<<<<<< HEAD
import numpy as np
from numba import njit, prange
from typing import Tuple, Callable

# Constants for Option Pricing
NUM_PATHS: int = 5000
INITIAL_STOCK_PRICE: float = 100.0
DRIFT_RATE: float = 0.03
VOLATILITY_RATE: float = 17.04
=======
import scipy.stats as ss
import numpy as np
from typing import Tuple, List, Dict, Optional, Any, Callable

# What datasets to predict
FILE_PATHS: List[str] = ['../data/stock1.csv', '../data/stock2.csv']
STOCK_NAMES: List[str] = ['Stock1', 'Stock2']

# What distributions to use in the simulation
DISTRIBUTIONS: Dict[str, Dict[str, Any]] = {
    'norm': {
        'name': 'Normal',
        'distribution_object': ss.norm,
        'color': 'red',
        'generator': lambda params: lambda: np.random.normal(params[0], params[1]) - params[0],
    },
    'lognorm': {
        'name': 'Log-Normal',
        'distribution_object': ss.lognorm,
        'color': 'blue',
        'generator': lambda params: lambda: (np.random.lognormal(mean=np.log(params[2]), sigma=params[0]) - params[2]),
    },
    'beta': {
        'name': 'Beta',
        'distribution_object': ss.beta,
        'color': 'green',
        'generator': lambda params: lambda: params[2] + (np.random.beta(params[0], params[1])) * params[3],
    },
}

# Simulation accuracy
NUM_PATHS: int = 5000

# Option contract info
>>>>>>> bdaa5cf2
TIME_INCREMENT: float = 1 / 365  # Daily increments
TOTAL_TIME: float = 1.0  # 1 year
STRIKE_PRICE: float = 100.0
RISK_FREE_RATE: float = 0.01
<<<<<<< HEAD
BETA_A: int = 9
BETA_B: int = 10
BETA_SHIFT: float = 0.35

def main() -> None:
    # Run distribution fitting and stock data simulation
    stock1_data, stock2_data = load_stock_data()
    fit_distributions(stock1_data, stock2_data)

    # Run Monte Carlo simulations for Vanilla European Option Pricing
    simulate_vanilla_option_pricing()

    # Run the basket option pricing
    simulate_basket_option_pricing()

def load_stock_data() -> Tuple[np.ndarray, np.ndarray]:
    """Load stock data from CSV files."""
    stock1_data = pd.read_csv('data/stock1.csv')['Close'].values
    stock2_data = pd.read_csv('data/stock2.csv')['Close'].values
    return stock1_data, stock2_data

def fit_distributions(stock1_data: np.ndarray, stock2_data: np.ndarray) -> None:
    """Fit distributions to stock data (this is a placeholder for your actual fitting code)."""
    # Here, implement the logic to fit distributions for stock1 and stock2 and save parameters.
    print("Fitting distributions...")  # Placeholder

def simulate_vanilla_option_pricing() -> None:
    """Simulate stock price paths and calculate option pricing."""
    stock_paths = generate_stock_price_paths(normal_price_change_generator)
    final_prices, option_payoffs = calculate_option_pricing(stock_paths)

    # Plotting stock price paths
    plt.figure(figsize=(12, 6))
    for i in range(min(NUM_PATHS, 10)):
        plt.plot(stock_paths[i])
    plt.xlabel('Days')
    plt.ylabel('Stock Price')
    plt.title(f"Simulated Stock Price Paths Using Normal Distribution")
    plt.show()

    # Output average results
    print(f"Average stock price after {int(1 / TIME_INCREMENT) * TOTAL_TIME} days: ${np.average(final_prices):.2f}")
    print(f"Average payoff for a block of 100 options: ${np.average(option_payoffs) * 100:.2f}")
    print(f"Estimated cost of the option: ${np.average(option_payoffs):.2f}")

@njit
def normal_price_change_generator() -> float:
    """Generate price changes using a normal distribution."""
    random_shock: float = np.random.normal(0, np.sqrt(TIME_INCREMENT))
    price_change: float = DRIFT_RATE * TIME_INCREMENT + VOLATILITY_RATE * random_shock
    return price_change

@njit
def calculate_european_call_option_payoff(strike_price: float, final_stock_price: float) -> float:
    """Calculate the payoff for a European call option."""
    return max(final_stock_price - strike_price, 0)

@njit(parallel=True)
def generate_stock_price_paths(price_change_generator: Callable[[], float]) -> np.ndarray:
    """Generate stock price paths using the specified price change generator."""
    price_paths: np.ndarray = np.zeros((NUM_PATHS, int(TOTAL_TIME / TIME_INCREMENT)))
    for i in prange(NUM_PATHS):
        current_price: float = INITIAL_STOCK_PRICE
        for t in range(int(TOTAL_TIME / TIME_INCREMENT)):
            price_change: float = price_change_generator()
            current_price += price_change
            price_paths[i, t] = current_price
    return price_paths

@njit(parallel=True)
def calculate_option_pricing(price_paths: np.ndarray) -> Tuple[np.ndarray, np.ndarray]:
    """Calculate the final prices and option payoffs from stock price paths."""
    option_payoffs: np.ndarray = np.zeros(price_paths.shape[0])
    final_prices: np.ndarray = np.zeros(price_paths.shape[0])

    for i in prange(price_paths.shape[0]):
        final_price: float = float(price_paths[i, -1])
        final_prices[i] = final_price
        option_payoffs[i] = calculate_european_call_option_payoff(STRIKE_PRICE, final_price) / (1 + RISK_FREE_RATE)

    return final_prices, option_payoffs

def simulate_basket_option_pricing() -> None:
    """Simulate basket option pricing using two stocks."""
    stock1_paths, stock2_paths = simulate_stock_paths(stock1_price_change_generator, stock2_price_change_generator)

    # Plot stock price paths
    plot_stock_paths(stock1_paths, stock2_paths)

    # Calculate option pricing for both scenarios
    final_prices_avg, option_payoffs_avg = calculate_basket_option(stock1_paths, stock2_paths, average=True)
    final_prices_max, option_payoffs_max = calculate_basket_option(stock1_paths, stock2_paths, average=False)

    # Output the results for both scenarios
    print(f"Scenario 1 (Average):")
    print(f"Average stock price: ${np.average(final_prices_avg):.2f}")
    print(f"Average payoff for a block of 100 options: ${np.average(option_payoffs_avg) * 100:.2f}")
    print(f"Estimated cost of the option: ${np.average(option_payoffs_avg):.2f}")
    print()
    print(f"Scenario 2 (Maximum):")
    print(f"Average stock price: ${np.average(final_prices_max):.2f}")
    print(f"Average payoff for a block of 100 options: ${np.average(option_payoffs_max) * 100:.2f}")
    print(f"Estimated cost of the option: ${np.average(option_payoffs_max):.2f}")

@njit(parallel=True)
def simulate_stock_paths(price_change_generator1: Callable[[], float], 
                         price_change_generator2: Callable[[], float]) -> Tuple[np.ndarray, np.ndarray]:
    """Simulate price paths for both stock1 and stock2."""
    stock1_price_paths = np.zeros((NUM_PATHS, int(TOTAL_TIME / TIME_INCREMENT)))
    stock2_price_paths = np.zeros((NUM_PATHS, int(TOTAL_TIME / TIME_INCREMENT)))
    
    for i in prange(NUM_PATHS):
        current_price1 = INITIAL_STOCK_PRICE
        current_price2 = INITIAL_STOCK_PRICE
        
        for t in range(int(TOTAL_TIME / TIME_INCREMENT)):
            price_change1 = price_change_generator1()
            price_change2 = price_change_generator2()
            
            current_price1 += price_change1
            current_price2 += price_change2
            
            stock1_price_paths[i, t] = current_price1
            stock2_price_paths[i, t] = current_price2

    return stock1_price_paths, stock2_price_paths

@njit
def stock1_price_change_generator() -> float:
    """Simulate price changes for stock1 using the best-fitting distribution (e.g., Beta)."""
    random_shock = np.random.beta(BETA_A, BETA_B) - BETA_SHIFT
    price_change = DRIFT_RATE * TIME_INCREMENT + VOLATILITY_RATE * random_shock
    return price_change

@njit
def stock2_price_change_generator() -> float:
    """Simulate price changes for stock2 using the best-fitting distribution (e.g., Normal)."""
    random_shock = np.random.normal(0, np.sqrt(TIME_INCREMENT))
    price_change = DRIFT_RATE * TIME_INCREMENT + VOLATILITY_RATE * random_shock
    return price_change

@njit(parallel=True)
def calculate_basket_option(stock1_paths: np.ndarray, stock2_paths: np.ndarray, average: bool) -> Tuple[np.ndarray, np.ndarray]:
    """Calculate option pricing for both stocks based on average or maximum of stock1 and stock2."""
    final_prices_1 = stock1_paths[:, -1]
    final_prices_2 = stock2_paths[:, -1]
    
    if average:
        final_prices = (final_prices_1 + final_prices_2) / 2
    else:
        final_prices = np.maximum(final_prices_1, final_prices_2)

    option_payoffs = np.maximum(final_prices - STRIKE_PRICE, 0) / (1 + RISK_FREE_RATE)
    
    return final_prices, option_payoffs

def plot_stock_paths(stock1_paths: np.ndarray, stock2_paths: np.ndarray) -> None:
    """Plot the stock price paths for stock1 and stock2."""
    plt.figure(figsize=(12, 6))
    
    # Plot a few paths for stock1
    for i in range(min(NUM_PATHS, 5)):  # Limit the number of paths to plot
        plt.plot(stock1_paths[i], label=f'Stock 1 - Path {i+1}', alpha=0.5)
    
    # Plot a few paths for stock2
    for i in range(min(NUM_PATHS, 5)):  # Limit the number of paths to plot
        plt.plot(stock2_paths[i], label=f'Stock 2 - Path {i+1}', alpha=0.5, linestyle='dashed')
    
    plt.title('Simulated Stock Price Paths for Stock1 and Stock2')
    plt.xlabel('Days')
    plt.ylabel('Stock Price')
    plt.legend()
    plt.show()

if __name__ == "__main__":
    main()
=======

def main() -> None:
    stock_distributions: Dict[str, Dict[str, Any]] = {}

    # Part 1
    for file_path, stock_name in zip(FILE_PATHS, STOCK_NAMES):
        stock_distribution = get_stock_distribution(file_path, stock_name)
        if not stock_distribution:
            print(f"{stock_name}: could not get best_fitted_distribution")
            continue  # Process all stocks even if one fails
        stock_distributions[stock_name] = stock_distribution

    # Part 2
    simulate_stock_and_plot({
        "Stock0": {
            'name': "Normal",
            "generator": lambda: np.random.normal(0, np.sqrt(TIME_INCREMENT)),
            "initial_stock_price": 100.0,
            'drift_rate': 0.03,
            'volatility_rate': 17.04
        }
    })
    
    simulate_stock_and_plot({
        "Stock0": {
            "name": "Beta",
            "generator": lambda: np.random.beta(9, 10) - 0.35,
            "initial_stock_price": 100.0,
            'drift_rate': 0.03,
            'volatility_rate': 17.04
        }
    })

    # Part 3
    simulate_stock_and_plot(stock_distributions)

def get_stock_distribution(file_path: str, stock_name: str) -> Optional[Dict[str, Callable]]:
    non_normalized_data = load_data(file_path)

    if non_normalized_data is None or non_normalized_data.empty:
        return None

    normalized_data = normalize_data(non_normalized_data)
    number_of_bins = determine_number_of_bins(normalized_data)

    plot_prices(normalized_data, stock_name, number_of_bins)

    fits = fit_distributions(normalized_data, non_normalized_data)
    plot_fitted_distributions(normalized_data, fits)
    plt.show()

    return get_best_fitted_stock_distribution(normalized_data, non_normalized_data, fits, stock_name)

def get_best_fitted_stock_distribution(normalized_data, non_normalized_data: pd.Series, fits: Dict[str, Dict[str, Tuple]], stock_name: str) -> Optional[Dict[str, Any]]:
    non_normalized_ks_results = goodness_of_fit(non_normalized_data, fits)

    non_normalized_best_fit = max(non_normalized_ks_results.values(), key=lambda x: x.pvalue)
    non_normalized_best_distribution_name = [dist for dist, result in non_normalized_ks_results.items() if result == non_normalized_best_fit][0]

    print(f'Stock Name: {stock_name}')
    for dist, result in non_normalized_ks_results.items():
        stat = result.statistic
        p_val = result.pvalue
        print(f'\t{DISTRIBUTIONS[dist]["name"]} Fit: Statistic={stat:.4f}, p-value={p_val:.4f}')

        if dist != non_normalized_best_distribution_name:
            diff_stat = stat - non_normalized_best_fit.statistic
            diff_p_val = p_val - non_normalized_best_fit.pvalue
            print(f'\t\tDifference from Best Fit: Statistic Diff={diff_stat:.4f}, p-value Diff={diff_p_val:.4f}')
        else:
            print('\t\tBest Fit')

    if non_normalized_best_distribution_name == "beta":
        log_returns = np.log(normalized_data / normalized_data.shift(1)).dropna()
    else:
        log_returns = np.log(non_normalized_data / non_normalized_data.shift(1)).dropna()

    drift = log_returns.mean() * 365  # Annualized drift based on all days
    volatility = log_returns.std() * np.sqrt(365)  # Annualized volatility based on all days

    stock_distribution = {
        'name': non_normalized_best_distribution_name,
        'generator': DISTRIBUTIONS[non_normalized_best_distribution_name]['generator'](fits[non_normalized_best_distribution_name]['non_normalized']),
        'initial_stock_price': non_normalized_data[non_normalized_data.size - 1],
        'drift_rate': drift,
        'volatility_rate': volatility,
    }

    return stock_distribution

def load_data(file_path: str) -> Optional[pd.Series]:
    try:
        df: pd.DataFrame = pd.read_csv(file_path)
        return df['value']
    except FileNotFoundError:
        print(f"File {file_path} not found.")
        return None
    except KeyError:
        print(f"'value' column not found in {file_path}.")
        return None

def normalize_data(data: pd.Series) -> pd.Series:
    data_min: float = np.min(data)
    data_max: float = np.max(data)
    normalized_data = (data - data_min + 1e-9) / (data_max - data_min + 1e-9)
    normalized_data = normalized_data[(normalized_data != 0) & (normalized_data != 1)]
    return normalized_data

def determine_number_of_bins(data: pd.Series) -> int:
    n: int = len(data)
    if n < 10:
        return 5  # Minimum number of bins
    elif n < 50:
        return int(np.sqrt(n))  # Square root choice
    else:
        return int(np.log2(n) + 1)  # Sturges' formula

def plot_prices(normalized_data: pd.Series, stock_name: str, number_of_bins: int) -> None:
    plt.hist(normalized_data, density=True, bins=number_of_bins, alpha=0.5, color='g')
    plt.title(f'Histogram of {stock_name}')
    plt.xlabel('Normalized Price')
    plt.ylabel('Density')

def fit_distributions(normalized_data: pd.Series, non_normalized_data: pd.Series) -> Dict[str, Dict[str, Tuple]]:
    fits: Dict[str, Dict[str, Tuple]] = {}

    for name, distribution in DISTRIBUTIONS.items():
        fits[name] = {}

        try:
            # Fit to normalized data
            fits[name]['normalized'] = distribution['distribution_object'].fit(normalized_data)
        except Exception as e:
            print(f"Fitting {name} distribution to normalized data failed: {e}")
            raise  # Stop execution on exception

        try:
            # Fit to non-normalized data
            if name == "beta":
                fits[name]['non_normalized'] = distribution['distribution_object'].fit(normalized_data)
            else:
                fits[name]['non_normalized'] = distribution['distribution_object'].fit(non_normalized_data)
        except Exception as e:
            print(f"Fitting {name} distribution to non-normalized data failed: {e}")
            raise  # Stop execution on exception

    return fits

def plot_fitted_distributions(normalized_data: pd.Series, fits: Dict[str, Dict[str, Tuple]]) -> None:
    x: np.ndarray = np.linspace(min(normalized_data), max(normalized_data), 100)

    # Loop through the fitted distributions and plot them
    for dist_name, params in fits.items():
        if dist_name in DISTRIBUTIONS:
            plt.plot(x, DISTRIBUTIONS[dist_name]['distribution_object'].pdf(x, *params['normalized']), color=DISTRIBUTIONS[dist_name]['color'], label=f'{DISTRIBUTIONS[dist_name]["name"]} Fit (Normalized)')

    plt.legend()

def goodness_of_fit(data: pd.Series, fits: Dict[str, Dict[str, Tuple]]) -> Dict[str, Any]:
    results: Dict[str, Any] = {}
    for dist, params in fits.items():
        results[dist] = ss.kstest(data, dist, args=params['non_normalized'])
    return results

def simulate_stock_and_plot(stock_distributions: Dict[str, Dict[str, Any]]) -> None:
    stock_names: List[str] = list(stock_distributions.keys())

    simulation_name, stocks_price_paths = get_stocks_price_paths(stock_distributions, stock_names)

    pricings: List[Tuple[np.ndarray, np.ndarray]] = calculate_basket_option_pricing(stocks_price_paths)

    plot_stock_predictions(stock_distributions, stock_names, stocks_price_paths)

    average_final_price = get_average_final_price(pricings, stock_names)

    max_final_prices = get_max_final_prices(pricings, stock_names)

    outperforms_average: bool = get_outperforms_average(average_final_price, pricings, stock_names)

    outperforms_max: bool = get_outperforms_max(max_final_prices, pricings, stock_names)

    basket_option_payoffs = get_basket_option_payoffs(pricings, stock_names)

    print(f" ---\n {simulation_name} \n--- ")
    print("Scenario 1")
    if outperforms_average:
        print(f"Average stock price after {int(1 / TIME_INCREMENT) * TOTAL_TIME} days: ${average_final_price:.2f}")
        print(f"Average payoff for a block of 100 options: ${basket_option_payoffs * 100:.2f}")
        print(f"Estimated cost of the option: ${basket_option_payoffs:.2f}")
    else:
        print("Did not outperform average, no payoff.")
    print()
    print("Scenario 2:")
    if outperforms_max:
        print(f"Max stock price after {int(1 / TIME_INCREMENT) * TOTAL_TIME} days: ${np.average(max_final_prices):.2f}")
        print(f"Max payoff for a block of 100 options: ${basket_option_payoffs * 100:.2f}")
        print(f"Estimated cost of the option: ${basket_option_payoffs:.2f}")
    else:
        print("Did not outperform max, no payoff.")
    print()

def get_stocks_price_paths(stock_distributions, stock_names):
    simulation_name: str = ""
    stocks_price_paths: List[np.ndarray] = []
    for i in range(len(stock_names)):
        stock_name: str = stock_names[i]
        distribution_name = stock_distributions[stock_name]["name"]
        simulation_name += f"{stock_name} {distribution_name}\n"

        random_generator: Callable[[], float] = stock_distributions[stock_name]['generator']
        initial_stock_price = stock_distributions[stock_name]['initial_stock_price']
        drift_rate = stock_distributions[stock_name]['drift_rate']
        volatility_rate = stock_distributions[stock_name]['volatility_rate']
        stock_price_paths: np.ndarray = generate_stock_price_paths(random_generator, initial_stock_price, drift_rate, volatility_rate)
        stocks_price_paths.append(stock_price_paths)
    return simulation_name, stocks_price_paths

def get_basket_option_payoffs(pricings, stock_names):
    basket_option_payoffs: float = 0
    for i in range(len(stock_names)):
        option_payoffs = pricings[i][0]
        average_option_payoffs = np.average(option_payoffs)
        basket_option_payoffs += average_option_payoffs
    basket_option_payoffs /= len(stock_names)
    return basket_option_payoffs

def get_outperforms_average(average_final_price, pricings, stock_names):
    outperforms_average: bool = True
    for i in range(len(stock_names)):
        option_payoffs = pricings[i][0]
        average_option_payoffs = np.average(option_payoffs)
        if average_final_price > average_option_payoffs:
            outperforms_average = False
            break
    return outperforms_average

def get_outperforms_max(max_final_prices, pricings, stock_names):
    outperforms_max: bool = True
    for i in range(len(stock_names)):
        option_payoffs = pricings[i][0]
        average_option_payoffs = np.average(option_payoffs)
        for max_final_price in max_final_prices:
            if max_final_price >= average_option_payoffs:
                outperforms_max = False
                break
    return outperforms_max

def get_max_final_prices(pricings, stock_names):
    max_final_prices: List[float] = []
    for i in range(len(stock_names)):
        final_price = max(pricings[i][1])
        max_final_prices.append(final_price)
    return max_final_prices

def get_average_final_price(pricings, stock_names):
    average_final_price: float = 0
    for i in range(len(stock_names)):
        final_prices = pricings[i][1]
        average_final_price += np.sum(final_prices)
    average_final_price /= (NUM_PATHS * len(stock_names))
    return average_final_price

def plot_stock_predictions(stock_distributions, stock_names, stocks_price_paths):
    for i in range(len(stock_names)):
        distribution_name: str = stock_distributions[stock_names[i]]['name']
        # Plotting stock price paths
        plt.figure(figsize=(12, 6))
        for j in range(min(NUM_PATHS, 10)):
            plt.plot(stocks_price_paths[i][j])
        plt.xlabel('Days')
        plt.ylabel('Stock Price')
        plt.title(f"Simulated {stock_names[i]} Price Paths Using {distribution_name} Distribution")
        plt.show()

def generate_stock_price_paths(
        random_generator, initial_stock_price, drift_rate, volatility_rate
) -> np.ndarray:
    price_paths: np.ndarray = np.zeros((NUM_PATHS, int(TOTAL_TIME / TIME_INCREMENT)))
    for i in range(NUM_PATHS):
        current_price: float = initial_stock_price
        for t in range(int(TOTAL_TIME / TIME_INCREMENT)):
            price_change: float = drift_rate * TIME_INCREMENT + volatility_rate * random_generator()
            current_price += price_change
            price_paths[i, t] = current_price
    return price_paths

def calculate_european_call_option_payoff(strike_price: float, final_stock_price: float) -> float:
    return max(final_stock_price - strike_price, 0)

def calculate_basket_option_pricing(
        stocks_price_paths: List[np.ndarray]
) -> List[Tuple[np.ndarray, np.ndarray]]:
    pricings: List[Tuple[np.ndarray, np.ndarray]] = []
    for i in range(len(stocks_price_paths)):
        price_paths = stocks_price_paths[i]
        option_payoffs: np.ndarray = np.zeros(price_paths.shape[0])
        final_prices: np.ndarray = np.zeros(price_paths.shape[0])

        for j in range(price_paths.shape[0]):
            final_price: float = float(price_paths[j, -1])
            final_prices[j] = final_price
            option_payoffs[j] = calculate_european_call_option_payoff(STRIKE_PRICE, final_price) / (1 + RISK_FREE_RATE)
        pricings.append((option_payoffs, final_prices))
    return pricings

if __name__ == '__main__':
    main()
>>>>>>> bdaa5cf2
<|MERGE_RESOLUTION|>--- conflicted
+++ resolved
@@ -1,16 +1,5 @@
 import pandas as pd
 import matplotlib.pyplot as plt
-<<<<<<< HEAD
-import numpy as np
-from numba import njit, prange
-from typing import Tuple, Callable
-
-# Constants for Option Pricing
-NUM_PATHS: int = 5000
-INITIAL_STOCK_PRICE: float = 100.0
-DRIFT_RATE: float = 0.03
-VOLATILITY_RATE: float = 17.04
-=======
 import scipy.stats as ss
 import numpy as np
 from typing import Tuple, List, Dict, Optional, Any, Callable
@@ -45,189 +34,10 @@
 NUM_PATHS: int = 5000
 
 # Option contract info
->>>>>>> bdaa5cf2
 TIME_INCREMENT: float = 1 / 365  # Daily increments
 TOTAL_TIME: float = 1.0  # 1 year
 STRIKE_PRICE: float = 100.0
 RISK_FREE_RATE: float = 0.01
-<<<<<<< HEAD
-BETA_A: int = 9
-BETA_B: int = 10
-BETA_SHIFT: float = 0.35
-
-def main() -> None:
-    # Run distribution fitting and stock data simulation
-    stock1_data, stock2_data = load_stock_data()
-    fit_distributions(stock1_data, stock2_data)
-
-    # Run Monte Carlo simulations for Vanilla European Option Pricing
-    simulate_vanilla_option_pricing()
-
-    # Run the basket option pricing
-    simulate_basket_option_pricing()
-
-def load_stock_data() -> Tuple[np.ndarray, np.ndarray]:
-    """Load stock data from CSV files."""
-    stock1_data = pd.read_csv('data/stock1.csv')['Close'].values
-    stock2_data = pd.read_csv('data/stock2.csv')['Close'].values
-    return stock1_data, stock2_data
-
-def fit_distributions(stock1_data: np.ndarray, stock2_data: np.ndarray) -> None:
-    """Fit distributions to stock data (this is a placeholder for your actual fitting code)."""
-    # Here, implement the logic to fit distributions for stock1 and stock2 and save parameters.
-    print("Fitting distributions...")  # Placeholder
-
-def simulate_vanilla_option_pricing() -> None:
-    """Simulate stock price paths and calculate option pricing."""
-    stock_paths = generate_stock_price_paths(normal_price_change_generator)
-    final_prices, option_payoffs = calculate_option_pricing(stock_paths)
-
-    # Plotting stock price paths
-    plt.figure(figsize=(12, 6))
-    for i in range(min(NUM_PATHS, 10)):
-        plt.plot(stock_paths[i])
-    plt.xlabel('Days')
-    plt.ylabel('Stock Price')
-    plt.title(f"Simulated Stock Price Paths Using Normal Distribution")
-    plt.show()
-
-    # Output average results
-    print(f"Average stock price after {int(1 / TIME_INCREMENT) * TOTAL_TIME} days: ${np.average(final_prices):.2f}")
-    print(f"Average payoff for a block of 100 options: ${np.average(option_payoffs) * 100:.2f}")
-    print(f"Estimated cost of the option: ${np.average(option_payoffs):.2f}")
-
-@njit
-def normal_price_change_generator() -> float:
-    """Generate price changes using a normal distribution."""
-    random_shock: float = np.random.normal(0, np.sqrt(TIME_INCREMENT))
-    price_change: float = DRIFT_RATE * TIME_INCREMENT + VOLATILITY_RATE * random_shock
-    return price_change
-
-@njit
-def calculate_european_call_option_payoff(strike_price: float, final_stock_price: float) -> float:
-    """Calculate the payoff for a European call option."""
-    return max(final_stock_price - strike_price, 0)
-
-@njit(parallel=True)
-def generate_stock_price_paths(price_change_generator: Callable[[], float]) -> np.ndarray:
-    """Generate stock price paths using the specified price change generator."""
-    price_paths: np.ndarray = np.zeros((NUM_PATHS, int(TOTAL_TIME / TIME_INCREMENT)))
-    for i in prange(NUM_PATHS):
-        current_price: float = INITIAL_STOCK_PRICE
-        for t in range(int(TOTAL_TIME / TIME_INCREMENT)):
-            price_change: float = price_change_generator()
-            current_price += price_change
-            price_paths[i, t] = current_price
-    return price_paths
-
-@njit(parallel=True)
-def calculate_option_pricing(price_paths: np.ndarray) -> Tuple[np.ndarray, np.ndarray]:
-    """Calculate the final prices and option payoffs from stock price paths."""
-    option_payoffs: np.ndarray = np.zeros(price_paths.shape[0])
-    final_prices: np.ndarray = np.zeros(price_paths.shape[0])
-
-    for i in prange(price_paths.shape[0]):
-        final_price: float = float(price_paths[i, -1])
-        final_prices[i] = final_price
-        option_payoffs[i] = calculate_european_call_option_payoff(STRIKE_PRICE, final_price) / (1 + RISK_FREE_RATE)
-
-    return final_prices, option_payoffs
-
-def simulate_basket_option_pricing() -> None:
-    """Simulate basket option pricing using two stocks."""
-    stock1_paths, stock2_paths = simulate_stock_paths(stock1_price_change_generator, stock2_price_change_generator)
-
-    # Plot stock price paths
-    plot_stock_paths(stock1_paths, stock2_paths)
-
-    # Calculate option pricing for both scenarios
-    final_prices_avg, option_payoffs_avg = calculate_basket_option(stock1_paths, stock2_paths, average=True)
-    final_prices_max, option_payoffs_max = calculate_basket_option(stock1_paths, stock2_paths, average=False)
-
-    # Output the results for both scenarios
-    print(f"Scenario 1 (Average):")
-    print(f"Average stock price: ${np.average(final_prices_avg):.2f}")
-    print(f"Average payoff for a block of 100 options: ${np.average(option_payoffs_avg) * 100:.2f}")
-    print(f"Estimated cost of the option: ${np.average(option_payoffs_avg):.2f}")
-    print()
-    print(f"Scenario 2 (Maximum):")
-    print(f"Average stock price: ${np.average(final_prices_max):.2f}")
-    print(f"Average payoff for a block of 100 options: ${np.average(option_payoffs_max) * 100:.2f}")
-    print(f"Estimated cost of the option: ${np.average(option_payoffs_max):.2f}")
-
-@njit(parallel=True)
-def simulate_stock_paths(price_change_generator1: Callable[[], float], 
-                         price_change_generator2: Callable[[], float]) -> Tuple[np.ndarray, np.ndarray]:
-    """Simulate price paths for both stock1 and stock2."""
-    stock1_price_paths = np.zeros((NUM_PATHS, int(TOTAL_TIME / TIME_INCREMENT)))
-    stock2_price_paths = np.zeros((NUM_PATHS, int(TOTAL_TIME / TIME_INCREMENT)))
-    
-    for i in prange(NUM_PATHS):
-        current_price1 = INITIAL_STOCK_PRICE
-        current_price2 = INITIAL_STOCK_PRICE
-        
-        for t in range(int(TOTAL_TIME / TIME_INCREMENT)):
-            price_change1 = price_change_generator1()
-            price_change2 = price_change_generator2()
-            
-            current_price1 += price_change1
-            current_price2 += price_change2
-            
-            stock1_price_paths[i, t] = current_price1
-            stock2_price_paths[i, t] = current_price2
-
-    return stock1_price_paths, stock2_price_paths
-
-@njit
-def stock1_price_change_generator() -> float:
-    """Simulate price changes for stock1 using the best-fitting distribution (e.g., Beta)."""
-    random_shock = np.random.beta(BETA_A, BETA_B) - BETA_SHIFT
-    price_change = DRIFT_RATE * TIME_INCREMENT + VOLATILITY_RATE * random_shock
-    return price_change
-
-@njit
-def stock2_price_change_generator() -> float:
-    """Simulate price changes for stock2 using the best-fitting distribution (e.g., Normal)."""
-    random_shock = np.random.normal(0, np.sqrt(TIME_INCREMENT))
-    price_change = DRIFT_RATE * TIME_INCREMENT + VOLATILITY_RATE * random_shock
-    return price_change
-
-@njit(parallel=True)
-def calculate_basket_option(stock1_paths: np.ndarray, stock2_paths: np.ndarray, average: bool) -> Tuple[np.ndarray, np.ndarray]:
-    """Calculate option pricing for both stocks based on average or maximum of stock1 and stock2."""
-    final_prices_1 = stock1_paths[:, -1]
-    final_prices_2 = stock2_paths[:, -1]
-    
-    if average:
-        final_prices = (final_prices_1 + final_prices_2) / 2
-    else:
-        final_prices = np.maximum(final_prices_1, final_prices_2)
-
-    option_payoffs = np.maximum(final_prices - STRIKE_PRICE, 0) / (1 + RISK_FREE_RATE)
-    
-    return final_prices, option_payoffs
-
-def plot_stock_paths(stock1_paths: np.ndarray, stock2_paths: np.ndarray) -> None:
-    """Plot the stock price paths for stock1 and stock2."""
-    plt.figure(figsize=(12, 6))
-    
-    # Plot a few paths for stock1
-    for i in range(min(NUM_PATHS, 5)):  # Limit the number of paths to plot
-        plt.plot(stock1_paths[i], label=f'Stock 1 - Path {i+1}', alpha=0.5)
-    
-    # Plot a few paths for stock2
-    for i in range(min(NUM_PATHS, 5)):  # Limit the number of paths to plot
-        plt.plot(stock2_paths[i], label=f'Stock 2 - Path {i+1}', alpha=0.5, linestyle='dashed')
-    
-    plt.title('Simulated Stock Price Paths for Stock1 and Stock2')
-    plt.xlabel('Days')
-    plt.ylabel('Stock Price')
-    plt.legend()
-    plt.show()
-
-if __name__ == "__main__":
-    main()
-=======
 
 def main() -> None:
     stock_distributions: Dict[str, Dict[str, Any]] = {}
@@ -534,5 +344,4 @@
     return pricings
 
 if __name__ == '__main__':
-    main()
->>>>>>> bdaa5cf2
+    main()